// Copyright (c) 2010 Satoshi Nakamoto
// Copyright (c) 2009-2016 The Bitcoin Core developers
// Distributed under the MIT software license, see the accompanying
// file COPYING or http://www.opensource.org/licenses/mit-license.php.

#include "rpc/client.h"
#include "rpc/protocol.h"
#include "util.h"

#include <cstdint>
#include <set>

#include <boost/algorithm/string/case_conv.hpp> // for to_lower()
#include <univalue.h>

class CRPCConvertParam {
public:
    std::string methodName; //!< method whose params want conversion
    int paramIdx;           //!< 0-based idx of param to convert
    std::string paramName;  //!< parameter name
};

/**
 * Specifiy a (method, idx, name) here if the argument is a non-string RPC
 * argument and needs to be converted from JSON.
 *
 * @note Parameter indexes start from 0.
 */
static const CRPCConvertParam vRPCConvertParams[] = {
    {"setmocktime", 0, "timestamp"},
    {"generate", 0, "nblocks"},
    {"generate", 1, "maxtries"},
    {"generatetoaddress", 0, "nblocks"},
    {"generatetoaddress", 2, "maxtries"},
    {"getnetworkhashps", 0, "nblocks"},
    {"getnetworkhashps", 1, "height"},
    {"sendtoaddress", 1, "amount"},
    {"sendtoaddress", 4, "subtractfeefromamount"},
    {"settxfee", 0, "amount"},
    {"getreceivedbyaddress", 1, "minconf"},
    {"getreceivedbyaccount", 1, "minconf"},
    {"listreceivedbyaddress", 0, "minconf"},
    {"listreceivedbyaddress", 1, "include_empty"},
    {"listreceivedbyaddress", 2, "include_watchonly"},
    {"listreceivedbyaccount", 0, "minconf"},
    {"listreceivedbyaccount", 1, "include_empty"},
    {"listreceivedbyaccount", 2, "include_watchonly"},
    {"getbalance", 1, "minconf"},
    {"getbalance", 2, "include_watchonly"},
    {"getblockhash", 0, "height"},
    {"waitforblockheight", 0, "height"},
    {"waitforblockheight", 1, "timeout"},
    {"waitforblock", 1, "timeout"},
    {"waitfornewblock", 0, "timeout"},
    {"move", 2, "amount"},
    {"move", 3, "minconf"},
    {"sendfrom", 2, "amount"},
    {"sendfrom", 3, "minconf"},
    {"listtransactions", 1, "count"},
    {"listtransactions", 2, "skip"},
    {"listtransactions", 3, "include_watchonly"},
    {"listaccounts", 0, "minconf"},
    {"listaccounts", 1, "include_watchonly"},
    {"walletpassphrase", 1, "timeout"},
    {"getblocktemplate", 0, "template_request"},
    {"listsinceblock", 1, "target_confirmations"},
    {"listsinceblock", 2, "include_watchonly"},
    {"sendmany", 1, "amounts"},
    {"sendmany", 2, "minconf"},
    {"sendmany", 4, "subtractfeefrom"},
    {"addmultisigaddress", 0, "nrequired"},
    {"addmultisigaddress", 1, "keys"},
    {"createmultisig", 0, "nrequired"},
    {"createmultisig", 1, "keys"},
    {"listunspent", 0, "minconf"},
    {"listunspent", 1, "maxconf"},
    {"listunspent", 2, "addresses"},
    {"getblock", 1, "verbose"},
    {"getblockheader", 1, "verbose"},
    {"getchaintxstats", 0, "nblocks"},
    {"gettransaction", 1, "include_watchonly"},
    {"getrawtransaction", 1, "verbose"},
    {"createrawtransaction", 0, "inputs"},
    {"createrawtransaction", 1, "outputs"},
    {"createrawtransaction", 2, "locktime"},
    {"signrawtransaction", 1, "prevtxs"},
    {"signrawtransaction", 2, "privkeys"},
    {"sendrawtransaction", 1, "allowhighfees"},
    {"fundrawtransaction", 1, "options"},
    {"gettxout", 1, "n"},
    {"gettxout", 2, "include_mempool"},
    {"gettxoutproof", 0, "txids"},
    {"lockunspent", 0, "unlock"},
    {"lockunspent", 1, "transactions"},
    {"importprivkey", 2, "rescan"},
    {"importaddress", 2, "rescan"},
    {"importaddress", 3, "p2sh"},
    {"importpubkey", 2, "rescan"},
    {"importmulti", 0, "requests"},
    {"importmulti", 1, "options"},
    {"verifychain", 0, "checklevel"},
    {"verifychain", 1, "nblocks"},
    {"pruneblockchain", 0, "height"},
    {"keypoolrefill", 0, "newsize"},
    {"getrawmempool", 0, "verbose"},
    {"estimatefee", 0, "nblocks"},
    {"prioritisetransaction", 1, "priority_delta"},
    {"prioritisetransaction", 2, "fee_delta"},
    {"setban", 2, "bantime"},
    {"setban", 3, "absolute"},
    {"setnetworkactive", 0, "state"},
    {"getmempoolancestors", 1, "verbose"},
    {"getmempooldescendants", 1, "verbose"},
    {"disconnectnode", 1, "nodeid"},
    // Echo with conversion (For testing only)
    {"echojson", 0, "arg0"},
    {"echojson", 1, "arg1"},
    {"echojson", 2, "arg2"},
    {"echojson", 3, "arg3"},
    {"echojson", 4, "arg4"},
    {"echojson", 5, "arg5"},
    {"echojson", 6, "arg6"},
    {"echojson", 7, "arg7"},
    {"echojson", 8, "arg8"},
    {"echojson", 9, "arg9"},
<<<<<<< HEAD

	/* Whc Core - data retrieval calls */
    { "whc_gettradehistoryforaddress", 1, "" },
    { "whc_gettradehistoryforaddress", 2, ""},
    {"whc_verifyrawtransaction", 1, ""},
    { "whc_gettradehistoryforpair", 0, "" },
    { "whc_gettradehistoryforpair", 1, "" },
    { "whc_gettradehistoryforpair", 2, "" },
    { "whc_setautocommit", 0, "" },
    { "whc_getcrowdsale", 0, "" },
    { "whc_getcrowdsale", 1, "" },
    { "whc_getgrants", 0, "" },
    { "whc_getbalance", 1, "" },
    { "whc_getfrozenbalance", 1, "" },
    { "whc_getfrozenbalanceforid", 0, "" },
    { "whc_getproperty", 0, "" },
    { "whc_listtransactions", 1, "" },
    { "whc_listtransactions", 2, "" },
    { "whc_listtransactions", 3, "" },
    { "whc_listtransactions", 4, "" },
    { "whc_getallbalancesforid", 0, "" },
    { "whc_listblocktransactions", 0, "" },
    { "whc_getorderbook", 0, "" },
    { "whc_getorderbook", 1, "" },
    { "whc_getseedblocks", 0, "" },
    { "whc_getseedblocks", 1, "" },
    { "whc_getmetadexhash", 0, "" },
    { "whc_getfeecache", 0, "" },
    { "whc_getfeeshare", 1, "" },
    { "whc_getfeetrigger", 0, "" },
    { "whc_getfeedistribution", 0, "" },
    { "whc_getfeedistributions", 0, "" },
    { "whc_getbalanceshash", 0, "" },

    /* Whc Core - transaction calls */
    { "whc_send", 2, "" },
    { "whc_sendsto", 1, "" },
    { "whc_sendsto", 4, "" },
    { "whc_sendall", 2, "" },
    { "whc_sendtrade", 1, "" },
    { "whc_sendtrade", 3, "" },
    { "whc_sendcanceltradesbyprice", 1, "" },
    { "whc_sendcanceltradesbyprice", 3, "" },
    { "whc_sendcanceltradesbypair", 1, "" },
    { "whc_sendcanceltradesbypair", 2, "" },
    { "whc_sendcancelalltrades", 1, ""},
    { "whc_sendissuancefixed", 1, "" },
    { "whc_sendissuancefixed", 2, "" },
    { "whc_sendissuancefixed", 3, "" },
    { "whc_sendissuancemanaged", 1, "" },
    { "whc_sendissuancemanaged", 2, "" },
    { "whc_sendissuancemanaged", 3, "" },
    { "whc_sendissuancecrowdsale", 1, "" },
    { "whc_sendissuancecrowdsale", 2, "" },
    { "whc_sendissuancecrowdsale", 3, "" },
    { "whc_sendissuancecrowdsale", 9, "" },
    { "whc_sendissuancecrowdsale", 11, "" },
    { "whc_sendissuancecrowdsale", 12, "" },
    { "whc_sendissuancecrowdsale", 13, "" },
    { "whc_senddexsell", 1, "" },
    { "whc_senddexsell", 4, "" },
    { "whc_senddexsell", 6, "" },
    { "whc_senddexaccept", 2, "" },
    { "whc_senddexaccept", 4, "" },
    { "whc_sendclosecrowdsale", 1, "" },
    { "whc_sendgrant", 2, "" },
    { "whc_sendrevoke", 1, "" },
    { "whc_sendchangeissuer", 2, "" },
    { "whc_sendenablefreezing", 1, "" },
    { "whc_senddisablefreezing", 1, "" },
    { "whc_sendfreeze", 1, "" },
    { "whc_sendunfreeze", 1, "" },
    { "whc_senddeactivation", 1, "" },
    { "whc_sendactivation", 1, "" },
    { "whc_sendactivation", 2, "" },
    { "whc_sendactivation", 3, "" },
    { "whc_sendalert", 1 , ""},
    { "whc_sendalert", 2 , ""},

    /* Whc Core - raw transaction calls */
    { "whc_decodetransaction", 1, "" },
    { "whc_decodetransaction", 2, "" },
    { "whc_createrawtx_reference", 2, "" },
    { "whc_createrawtx_input", 2, "" },
    { "whc_createrawtx_change", 1, "" },
    { "whc_createrawtx_change", 3, "" },
    { "whc_createrawtx_change", 4, "" },

    /* Whc Core - payload creation */
    { "whc_createpayload_simplesend", 0, "" },
    { "whc_createpayload_sendall", 0, "" },
    { "whc_createpayload_dexsell", 0, "" },
    { "whc_createpayload_dexsell", 3, "" },
    { "whc_createpayload_dexsell", 5, "" },
    { "whc_createpayload_dexaccept", 0, "" },
    { "whc_createpayload_sto", 0, "" },
    { "whc_createpayload_sto", 2, "" },
    { "whc_createpayload_issuancefixed", 0, "" },
    { "whc_createpayload_issuancefixed", 1, "" },
    { "whc_createpayload_issuancefixed", 2, "" },
    { "whc_createpayload_issuancemanaged", 0, "" },
    { "whc_createpayload_issuancemanaged", 1, "" },
    { "whc_createpayload_issuancemanaged", 2, "" },
    { "whc_createpayload_issuancecrowdsale", 0, "" },
    { "whc_createpayload_issuancecrowdsale", 1, "" },
    { "whc_createpayload_issuancecrowdsale", 2, "" },
    { "whc_createpayload_issuancecrowdsale", 8, "" },
    { "whc_createpayload_issuancecrowdsale", 10, "" },
    { "whc_createpayload_issuancecrowdsale", 11, "" },
    { "whc_createpayload_issuancecrowdsale", 12, "" },
    { "whc_createpayload_closecrowdsale", 0, "" },
    { "whc_createpayload_grant", 0, "" },
    { "whc_createpayload_revoke", 0, "" },
    { "whc_createpayload_changeissuer", 0, "" },
    { "whc_createpayload_trade", 0, "" },
    { "whc_createpayload_trade", 2, "" },
    { "whc_createpayload_canceltradesbyprice", 0, "" },
    { "whc_createpayload_canceltradesbyprice", 2, "" },
    { "whc_createpayload_canceltradesbypair", 0, "" },
    { "whc_createpayload_canceltradesbypair", 1, "" },
    { "whc_createpayload_cancelalltrades", 0, ""},
    { "whc_createpayload_freeze", 1, ""},
    { "whc_createpayload_unfreeze", 1, ""},
    /* Whc Core - backwards compatibility */
    { "getcrowdsale_MP", 0, "" },
    { "getcrowdsale_MP", 1, "" },
    { "getgrants_MP", 0, "" },
    { "send_MP", 2, "" },
    { "getbalance_MP", 1, "" },
    { "sendtoowners_MP", 1, "" },
    { "getproperty_MP", 0, "" },
    { "listtransactions_MP", 1, "" },
    { "listtransactions_MP", 2, "" },
    { "listtransactions_MP", 3, "" },
    { "listtransactions_MP", 4, "" },
    { "getallbalancesforid_MP", 0, "" },
    { "listblocktransactions_MP", 0, "" },
    { "getorderbook_MP", 0, "" },
    { "getorderbook_MP", 1, "" },
    { "trade_MP", 1, "" }, // depreciated
    { "trade_MP", 3, "" }, // depreciated
    { "trade_MP", 5, "" }, // depreciated

=======
    {"rescanblockchain", 0, "start_height"},
    {"rescanblockchain", 1, "stop_height"},
>>>>>>> 6a51d4f3
};

class CRPCConvertTable {
private:
    std::set<std::pair<std::string, int>> members;
    std::set<std::pair<std::string, std::string>> membersByName;

public:
    CRPCConvertTable();

    bool convert(const std::string &method, int idx) {
        return (members.count(std::make_pair(method, idx)) > 0);
    }
    bool convert(const std::string &method, const std::string &name) {
        return (membersByName.count(std::make_pair(method, name)) > 0);
    }
};

CRPCConvertTable::CRPCConvertTable() {
    const unsigned int n_elem =
        (sizeof(vRPCConvertParams) / sizeof(vRPCConvertParams[0]));

    for (unsigned int i = 0; i < n_elem; i++) {
        members.insert(std::make_pair(vRPCConvertParams[i].methodName,
                                      vRPCConvertParams[i].paramIdx));
        membersByName.insert(std::make_pair(vRPCConvertParams[i].methodName,
                                            vRPCConvertParams[i].paramName));
    }
}

static CRPCConvertTable rpcCvtTable;

/**
 * Non-RFC4627 JSON parser, accepts internal values (such as numbers, true,
 * false, null) as well as objects and arrays.
 */
UniValue ParseNonRFCJSONValue(const std::string &strVal) {
    UniValue jVal;
    if (!jVal.read(std::string("[") + strVal + std::string("]")) ||
        !jVal.isArray() || jVal.size() != 1)
        throw std::runtime_error(std::string("Error parsing JSON:") + strVal);
    return jVal[0];
}

UniValue RPCConvertValues(const std::string &strMethod,
                          const std::vector<std::string> &strParams) {
    UniValue params(UniValue::VARR);

    for (unsigned int idx = 0; idx < strParams.size(); idx++) {
        const std::string &strVal = strParams[idx];

        if (!rpcCvtTable.convert(strMethod, idx)) {
            // insert string value directly
            params.push_back(strVal);
        } else {
            // parse string as JSON, insert bool/number/object/etc. value
            params.push_back(ParseNonRFCJSONValue(strVal));
        }
    }

    return params;
}

UniValue RPCConvertNamedValues(const std::string &strMethod,
                               const std::vector<std::string> &strParams) {
    UniValue params(UniValue::VOBJ);

    for (const std::string &s : strParams) {
        size_t pos = s.find("=");
        if (pos == std::string::npos) {
            throw(std::runtime_error("No '=' in named argument '" + s +
                                     "', this needs to be present for every "
                                     "argument (even if it is empty)"));
        }

        std::string name = s.substr(0, pos);
        std::string value = s.substr(pos + 1);

        if (!rpcCvtTable.convert(strMethod, name)) {
            // insert string value directly
            params.pushKV(name, value);
        } else {
            // parse string as JSON, insert bool/number/object/etc. value
            params.pushKV(name, ParseNonRFCJSONValue(value));
        }
    }

    return params;
}<|MERGE_RESOLUTION|>--- conflicted
+++ resolved
@@ -123,7 +123,6 @@
     {"echojson", 7, "arg7"},
     {"echojson", 8, "arg8"},
     {"echojson", 9, "arg9"},
-<<<<<<< HEAD
 
 	/* Whc Core - data retrieval calls */
     { "whc_gettradehistoryforaddress", 1, "" },
@@ -267,10 +266,8 @@
     { "trade_MP", 3, "" }, // depreciated
     { "trade_MP", 5, "" }, // depreciated
 
-=======
     {"rescanblockchain", 0, "start_height"},
     {"rescanblockchain", 1, "stop_height"},
->>>>>>> 6a51d4f3
 };
 
 class CRPCConvertTable {
